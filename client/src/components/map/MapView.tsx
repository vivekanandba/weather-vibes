--- conflicted
+++ resolved
@@ -1,6 +1,5 @@
 "use client";
 
-<<<<<<< HEAD
 import { useEffect, useState } from 'react';
 import { Box, Spinner, Center, Text } from '@chakra-ui/react';
 import dynamic from 'next/dynamic';
@@ -16,37 +15,14 @@
     </Center>
   ),
 });
-=======
-import { useEffect, useRef, useState } from "react";
-import { Box, Spinner, Center, Text } from "@chakra-ui/react";
-import Map, {
-  MapRef,
-  NavigationControl,
-  GeolocateControl,
-} from "react-map-gl/mapbox";
-import { useLocationStore } from "../../stores/useLocationStore";
-import { MAPBOX_CONFIG } from "../../config/mapbox";
-import "mapbox-gl/dist/mapbox-gl.css";
->>>>>>> b7d40b77
 
 export default function MapView() {
   const { center, zoom } = useLocationStore();
   const [isLoading, setIsLoading] = useState(true);
 
   useEffect(() => {
-<<<<<<< HEAD
     // Simulate loading time for better UX
     const timer = setTimeout(() => {
-=======
-    // Check if Mapbox token is configured
-    if (
-      !MAPBOX_CONFIG.token ||
-      MAPBOX_CONFIG.token === "your_mapbox_token_here"
-    ) {
-      setError(
-        "Mapbox token not configured. Please add NEXT_PUBLIC_MAPBOX_TOKEN to .env.local"
-      );
->>>>>>> b7d40b77
       setIsLoading(false);
     }, 1000);
 
@@ -61,32 +37,7 @@
         </Center>
       )}
 
-<<<<<<< HEAD
       <DynamicMap center={center} zoom={zoom} />
-=======
-      <Map
-        ref={mapRef}
-        initialViewState={{
-          longitude: center[0],
-          latitude: center[1],
-          zoom: zoom,
-        }}
-        style={{ width: "100%", height: "100%" }}
-        mapStyle={MAPBOX_CONFIG.style}
-        mapboxAccessToken={MAPBOX_CONFIG.token}
-        onLoad={handleMapLoad}
-        onMove={handleMapMove}
-      >
-        <NavigationControl position="top-right" />
-        <GeolocateControl
-          position="top-right"
-          trackUserLocation
-          onGeolocate={(e) => {
-            setCenter([e.coords.longitude, e.coords.latitude]);
-          }}
-        />
-      </Map>
->>>>>>> b7d40b77
     </Box>
   );
 }